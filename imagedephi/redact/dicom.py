--- conflicted
+++ resolved
@@ -140,11 +140,7 @@
             rule = self.metadata_redaction_steps.get(element.tag, None)
             if rule:
                 operation = self.determine_redaction_operation(rule, element)
-<<<<<<< HEAD
-                logger.info(f"DICOM Tag {element.tag} - {keyword}: {operation}")
-=======
                 logger.info(f"DICOM Tag {element.tag} - {rule.key_name}: {operation}")
->>>>>>> b1930b24
         self.report_missing_rules()
 
     def apply(self, rule: ConcreteMetadataRule, element: DataElement, dataset: Dataset):
