from pathlib import Path

from imagedephi.rules import FileFormat, Ruleset
from imagedephi.utils.image import get_file_format_from_path

from .dicom import DicomRedactionPlan
from .redaction_plan import RedactionPlan
from .svs import SvsRedactionPlan
from .tiff import TiffRedactionPlan, UnsupportedFileTypeError


class ImageDePHIRedactionError(Exception):
    """Thrown when the program encounters problems with current configuration and image files."""


FILE_EXTENSION_MAP: dict[str, FileFormat] = {
    ".tif": FileFormat.TIFF,
    ".tiff": FileFormat.TIFF,
    ".svs": FileFormat.SVS,
    ".dcm": FileFormat.DICOM,
}


def build_redaction_plan(
<<<<<<< HEAD
    image_path: Path, base_rules: Ruleset, override_rules: Ruleset | None = None, strict=False
=======
    image_path: Path,
    base_rules: Ruleset,
    override_rules: Ruleset | None = None,
    dcm_uid_map: dict[str, str] | None = None,
>>>>>>> 702b4d3f
) -> RedactionPlan:
    file_format = get_file_format_from_path(image_path)
    if file_format == FileFormat.TIFF:
        # Since SVS is a subset of tiff, fall back on file extension
        file_extension = (
            FILE_EXTENSION_MAP[image_path.suffix]
            if image_path.suffix in FILE_EXTENSION_MAP
            else file_format
        )
        if file_extension == FileFormat.TIFF:
            merged_rules = base_rules.tiff.copy()
            if override_rules:
                merged_rules.metadata.update(override_rules.tiff.metadata)

            return TiffRedactionPlan(image_path, merged_rules, strict)
        elif file_extension == FileFormat.SVS:
            merged_rules = base_rules.svs.copy()
            if override_rules:
                merged_rules.metadata.update(override_rules.svs.metadata)
                merged_rules.image_description.update(override_rules.svs.image_description)
            return SvsRedactionPlan(image_path, merged_rules, strict)
        else:
            raise UnsupportedFileTypeError(f"File format for {image_path} not supported.")
    elif file_format == FileFormat.DICOM:
        if strict:
            raise ImageDePHIRedactionError(
                "strict redaction is not currently supported for DICOM images"
            )
        dicom_rules = base_rules.dicom.copy()
        if override_rules:
            dicom_rules.metadata.update(override_rules.dicom.metadata)
            dicom_rules.delete_custom_metadata = override_rules.dicom.delete_custom_metadata
        return DicomRedactionPlan(image_path, dicom_rules, dcm_uid_map)
    else:
        raise UnsupportedFileTypeError(f"File format for {image_path} not supported.")<|MERGE_RESOLUTION|>--- conflicted
+++ resolved
@@ -22,14 +22,11 @@
 
 
 def build_redaction_plan(
-<<<<<<< HEAD
-    image_path: Path, base_rules: Ruleset, override_rules: Ruleset | None = None, strict=False
-=======
     image_path: Path,
     base_rules: Ruleset,
     override_rules: Ruleset | None = None,
     dcm_uid_map: dict[str, str] | None = None,
->>>>>>> 702b4d3f
+    strict=False,
 ) -> RedactionPlan:
     file_format = get_file_format_from_path(image_path)
     if file_format == FileFormat.TIFF:
