from __future__ import annotations

from collections.abc import Generator
import datetime
import importlib.resources
from pathlib import Path

import tifftools
import tifftools.constants
from tqdm import tqdm
from tqdm.contrib.logging import logging_redirect_tqdm
import yaml

from imagedephi.rules import Ruleset
from imagedephi.utils.image import get_file_format_from_path
from imagedephi.utils.logger import logger
from imagedephi.utils.progress_log import push_progress

from .build_redaction_plan import build_redaction_plan
from .svs import MalformedAperioFileError
from .tiff import UnsupportedFileTypeError


def _get_output_path(
    file_path: Path,
    output_dir: Path,
    base_name: str,
    count: int,
    max: int,
) -> Path:
    return output_dir / f"{base_name}_{count:0{len(str(max))}}{file_path.suffix}"


def get_base_rules():
    base_rules_path = importlib.resources.files("imagedephi") / "base_rules.yaml"
    with base_rules_path.open() as base_rules_stream:
        base_rule_set = Ruleset.parse_obj(yaml.safe_load(base_rules_stream))
        return base_rule_set


def iter_image_files(directory: Path, recursive: bool = False) -> Generator[Path, None, None]:
    """Given a directory return an iterable of available images."""
    for child in sorted(directory.iterdir()):
        # Use first four bits to check if its a tiff file
        if child.is_file():
            file_format = None
            try:
                file_format = get_file_format_from_path(child)
            except PermissionError:
                # Don't attempt to redact inaccessible files
                pass
            if file_format:
                yield child
        elif child.is_dir() and recursive:
            yield from iter_image_files(child, recursive)


def create_redact_dir(base_output_dir: Path) -> Path:
    """Given a directory, create and return a timestamped sub-directory within it."""
    time_stamp = datetime.datetime.now().strftime("%Y-%m-%d_%H-%M-%S")
    redact_dir = base_output_dir / f"Redacted_{time_stamp}"
    try:
        redact_dir.mkdir(parents=True)
    except PermissionError:
        logger.error("Cannnot create an output directory, permission error.")
        raise
    else:
        logger.info(f"Created redaction folder: {redact_dir}")
        return redact_dir


def redact_images(
    input_path: Path,
    output_dir: Path,
    override_rules: Ruleset | None = None,
    rename: bool = True,
    overwrite: bool = False,
    recursive: bool = False,
) -> None:
    base_rules = get_base_rules()
    output_file_name_base = (
        override_rules.output_file_name if override_rules else base_rules.output_file_name
    )
    # Convert to a list in order to get the length
    images_to_redact = list(
        iter_image_files(input_path, recursive) if input_path.is_dir() else [input_path]
    )
    output_file_counter = 1
    output_file_max = len(images_to_redact)
    redact_dir = create_redact_dir(output_dir)

<<<<<<< HEAD
    dcm_uid_map: dict[str, str] = {}

    file = StringIO()
    with click.progressbar(
        images_to_redact, label="Redacting Images", show_pos=True, file=file, show_percent=True
    ) as bar:
        for image_file in bar:
=======
    with logging_redirect_tqdm(loggers=[logger]):
        for image_file in tqdm(images_to_redact, desc="Redacting images", position=0, leave=True):
>>>>>>> 6a7075e2
            push_progress(output_file_counter, output_file_max)
            try:
                redaction_plan = build_redaction_plan(
                    image_file, base_rules, override_rules, dcm_uid_map=dcm_uid_map
                )
            # Handle and report other errors without stopping the process
            except Exception as e:
                logger.error(f"{image_file.name} could not be processed. {e.args[0]}")
                continue
            if not redaction_plan.is_comprehensive():
                logger.info(f"Redaction could not be performed for {image_file.name}.")
                redaction_plan.report_missing_rules()
            else:
                redaction_plan.report_plan()
                redaction_plan.execute_plan()
                output_parent_dir = redact_dir
                if recursive:
                    output_parent_dir = Path(
                        str(image_file).replace(str(input_path), str(redact_dir), 1)
                    ).parent
                    output_parent_dir.mkdir(parents=True, exist_ok=True)
                output_path = (
                    _get_output_path(
                        image_file,
                        output_parent_dir,
                        output_file_name_base,
                        output_file_counter,
                        output_file_max,
                    )
                    if rename
                    else output_parent_dir / image_file.name
                )
                redaction_plan.save(output_path, overwrite)
                if output_file_counter == output_file_max:
                    logger.info("Redactions completed")
            output_file_counter += 1


def show_redaction_plan(
    input_path: Path, override_rules: Ruleset | None = None, recursive=False
) -> None:
    image_paths = iter_image_files(input_path, recursive) if input_path.is_dir() else [input_path]
    base_rules = get_base_rules()
    for image_path in image_paths:
        try:
            redaction_plan = build_redaction_plan(image_path, base_rules, override_rules)
        except tifftools.TifftoolsError:
            logger.error(f"Could not open {image_path.name} as a tiff.")
            continue
        except MalformedAperioFileError:
            logger.error(f"{image_path.name} could not be processed as a valid Aperio file.")
            continue
        except UnsupportedFileTypeError as e:
            logger.error(f"{image_path.name} could not be processed. {e.args[0]}")
            continue
        # Handle and report other errors without stopping the process
        except Exception as e:
            logger.error(f"{image_path.name} could not be processed. {e.args[0]}")
            continue
        logger.info(f"Redaction plan for {image_path.name}")
        redaction_plan.report_plan()<|MERGE_RESOLUTION|>--- conflicted
+++ resolved
@@ -89,18 +89,10 @@
     output_file_max = len(images_to_redact)
     redact_dir = create_redact_dir(output_dir)
 
-<<<<<<< HEAD
     dcm_uid_map: dict[str, str] = {}
 
-    file = StringIO()
-    with click.progressbar(
-        images_to_redact, label="Redacting Images", show_pos=True, file=file, show_percent=True
-    ) as bar:
-        for image_file in bar:
-=======
     with logging_redirect_tqdm(loggers=[logger]):
         for image_file in tqdm(images_to_redact, desc="Redacting images", position=0, leave=True):
->>>>>>> 6a7075e2
             push_progress(output_file_counter, output_file_max)
             try:
                 redaction_plan = build_redaction_plan(
