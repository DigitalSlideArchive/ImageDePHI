--- conflicted
+++ resolved
@@ -92,15 +92,11 @@
     overwrite: bool = False,
     recursive: bool = False,
 ) -> None:
-<<<<<<< HEAD
     # Keep track of information about this run to write to a persistent log file (csv?)
     # (original_name, output_name) as bare minimum
     # error message? rule set (base/override)?
     run_summary = []
-    base_rules = get_base_rules()
-=======
     base_rules = get_base_rules(strict)
->>>>>>> 9e525b99
     output_file_name_base = (
         override_rules.output_file_name if override_rules else base_rules.output_file_name
     )
