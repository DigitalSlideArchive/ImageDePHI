from __future__ import annotations

from collections import OrderedDict, namedtuple
from collections.abc import Generator
import datetime
import importlib.resources
from pathlib import Path
from typing import NamedTuple

import tifftools
import tifftools.constants
from tqdm import tqdm
from tqdm.contrib.logging import logging_redirect_tqdm
import yaml

from imagedephi.rules import Ruleset
from imagedephi.utils.image import get_file_format_from_path
from imagedephi.utils.logger import logger
from imagedephi.utils.progress_log import push_progress

from .build_redaction_plan import ImageDePHIRedactionError, build_redaction_plan
from .svs import MalformedAperioFileError
from .tiff import UnsupportedFileTypeError


def _get_output_path(
    file_path: Path,
    output_dir: Path,
    base_name: str,
    count: int,
    max: int,
) -> Path:
    return output_dir / f"{base_name}_{count:0{len(str(max))}}{file_path.suffix}"


def get_base_rules(strict=False) -> Ruleset:
    base_rules_path = (
        importlib.resources.files("imagedephi") / "minimum_rules.yaml"
        if strict
        else importlib.resources.files("imagedephi") / "base_rules.yaml"
    )
    with base_rules_path.open() as base_rules_stream:
        base_rule_set = Ruleset.parse_obj(yaml.safe_load(base_rules_stream))
        return base_rule_set


def iter_image_files(directory: Path, recursive: bool = False) -> Generator[Path, None, None]:
    """Given a directory return an iterable of available images."""
    for child in sorted(directory.iterdir()):
        # Use first four bits to check if its a tiff file
        if child.is_file():
            file_format = None
            try:
                file_format = get_file_format_from_path(child)
            except PermissionError:
                # Don't attempt to redact inaccessible files
                pass
            if file_format:
                yield child
        elif child.is_dir() and recursive:
            yield from iter_image_files(child, recursive)


def create_redact_dir(base_output_dir: Path) -> Path:
    """Given a directory, create and return a timestamped sub-directory within it."""
    time_stamp = datetime.datetime.now().strftime("%Y-%m-%d_%H-%M-%S")
    redact_dir = base_output_dir / f"Redacted_{time_stamp}"
    try:
        redact_dir.mkdir(parents=True)
    except PermissionError:
        logger.error("Cannnot create an output directory, permission error.")
        raise
    else:
        logger.info(f"Created redaction folder: {redact_dir}")
        return redact_dir


def redact_images(
    input_path: Path,
    output_dir: Path,
    override_rules: Ruleset | None = None,
    rename: bool = True,
    strict: bool = False,
    overwrite: bool = False,
    recursive: bool = False,
) -> None:
    base_rules = get_base_rules(strict)
    output_file_name_base = (
        override_rules.output_file_name if override_rules else base_rules.output_file_name
    )
    # Convert to a list in order to get the length
    images_to_redact = list(
        iter_image_files(input_path, recursive) if input_path.is_dir() else [input_path]
    )
    output_file_counter = 1
    output_file_max = len(images_to_redact)
    redact_dir = create_redact_dir(output_dir)

    dcm_uid_map: dict[str, str] = {}

    with logging_redirect_tqdm(loggers=[logger]):
        for image_file in tqdm(images_to_redact, desc="Redacting images", position=0, leave=True):
            push_progress(output_file_counter, output_file_max)
            try:
                redaction_plan = build_redaction_plan(
<<<<<<< HEAD
                    image_file, base_rules, override_rules, strict=strict
=======
                    image_file, base_rules, override_rules, dcm_uid_map=dcm_uid_map
>>>>>>> 702b4d3f
                )
            # Handle and report other errors without stopping the process
            except Exception as e:
                logger.error(f"{image_file.name} could not be processed. {e.args[0]}")
                continue
            if not redaction_plan.is_comprehensive():
                logger.info(f"Redaction could not be performed for {image_file.name}.")
                redaction_plan.report_missing_rules()
            else:
                redaction_plan.report_plan()
                redaction_plan.execute_plan()
                output_parent_dir = redact_dir
                if recursive:
                    output_parent_dir = Path(
                        str(image_file).replace(str(input_path), str(redact_dir), 1)
                    ).parent
                    output_parent_dir.mkdir(parents=True, exist_ok=True)
                output_path = (
                    _get_output_path(
                        image_file,
                        output_parent_dir,
                        output_file_name_base,
                        output_file_counter,
                        output_file_max,
                    )
                    if rename
                    else output_parent_dir / image_file.name
                )
                redaction_plan.save(output_path, overwrite)
                if output_file_counter == output_file_max:
                    logger.info("Redactions completed")
            output_file_counter += 1


def show_redaction_plan(
<<<<<<< HEAD
    input_path: Path, override_rules: Ruleset | None = None, recursive=False, strict=False
) -> None:
    image_paths = list(
        iter_image_files(input_path, recursive) if input_path.is_dir() else [input_path]
    )
    base_rules = get_base_rules()
    for i, image_path in enumerate(image_paths):
        iteration = f"{i + 1}/{len(image_paths)}"
        try:
            redaction_plan = build_redaction_plan(
                image_path, base_rules, override_rules, strict=strict
            )
        except tifftools.TifftoolsError:
            logger.error(f"({iteration}) Could not open {image_path.name} as a tiff.")
            continue
        except MalformedAperioFileError:
            logger.error(
                f"({iteration}) {image_path.name} could not be processed as a valid Aperio file."
            )
            continue
        except UnsupportedFileTypeError as e:
            logger.error(f"({iteration}) {image_path.name} could not be processed. {e.args[0]}")
            continue
        # Handle and report other errors without stopping the process
        except Exception as e:
            logger.error(f"({iteration}) {image_path.name} could not be processed. {e.args[0]}")
            continue
        logger.info(f"({iteration}) Redaction plan for {image_path.name}")
        if strict:
            logger.info("Strict mode enabled. Only metadata required by the standard will be kept.")
        redaction_plan.report_plan()
=======
    input_path: Path,
    override_rules: Ruleset | None = None,
    recursive=False,
    limit: int | None = None,
    offset: int | None = None,
    update: bool = True,
) -> NamedTuple:
    image_paths = iter_image_files(input_path, recursive) if input_path.is_dir() else [input_path]
    base_rules = get_base_rules()

    if update:
        global redaction_plan_report
        redaction_plan_report = {}  # type: ignore
        for image_path in image_paths:
            try:
                redaction_plan = build_redaction_plan(image_path, base_rules, override_rules)
            except tifftools.TifftoolsError:
                logger.error(f"Could not open {image_path.name} as a tiff.")
                continue
            except MalformedAperioFileError:
                logger.error(f"{image_path.name} could not be processed as a valid Aperio file.")
                continue
            except UnsupportedFileTypeError as e:
                logger.error(f"{image_path.name} could not be processed. {e.args[0]}")
                continue
            # Handle and report other errors without stopping the process
            except Exception as e:
                logger.error(f"{image_path.name} could not be processed. {e.args[0]}")
                continue
            logger.info(f"Redaction plan for {image_path.name}")
            redaction_plan_report.update(redaction_plan.report_plan())  # type: ignore
    total = len(redaction_plan_report)  # type: ignore
    sorted_dict = OrderedDict(
        sorted(
            redaction_plan_report.items(),  # type: ignore
            key=lambda item: "missing_tags" not in item[1],
        )
    )
    if limit is not None and offset is not None:
        sorted_dict = OrderedDict(list(sorted_dict.items())[offset : limit + offset])
    images_plan = namedtuple("images_plan", ["data", "total"])

    return images_plan(sorted_dict, total)
>>>>>>> 702b4d3f
<|MERGE_RESOLUTION|>--- conflicted
+++ resolved
@@ -103,11 +103,7 @@
             push_progress(output_file_counter, output_file_max)
             try:
                 redaction_plan = build_redaction_plan(
-<<<<<<< HEAD
-                    image_file, base_rules, override_rules, strict=strict
-=======
-                    image_file, base_rules, override_rules, dcm_uid_map=dcm_uid_map
->>>>>>> 702b4d3f
+                    image_file, base_rules, override_rules, dcm_uid_map=dcm_uid_map, strict=strict
                 )
             # Handle and report other errors without stopping the process
             except Exception as e:
@@ -143,42 +139,10 @@
 
 
 def show_redaction_plan(
-<<<<<<< HEAD
-    input_path: Path, override_rules: Ruleset | None = None, recursive=False, strict=False
-) -> None:
-    image_paths = list(
-        iter_image_files(input_path, recursive) if input_path.is_dir() else [input_path]
-    )
-    base_rules = get_base_rules()
-    for i, image_path in enumerate(image_paths):
-        iteration = f"{i + 1}/{len(image_paths)}"
-        try:
-            redaction_plan = build_redaction_plan(
-                image_path, base_rules, override_rules, strict=strict
-            )
-        except tifftools.TifftoolsError:
-            logger.error(f"({iteration}) Could not open {image_path.name} as a tiff.")
-            continue
-        except MalformedAperioFileError:
-            logger.error(
-                f"({iteration}) {image_path.name} could not be processed as a valid Aperio file."
-            )
-            continue
-        except UnsupportedFileTypeError as e:
-            logger.error(f"({iteration}) {image_path.name} could not be processed. {e.args[0]}")
-            continue
-        # Handle and report other errors without stopping the process
-        except Exception as e:
-            logger.error(f"({iteration}) {image_path.name} could not be processed. {e.args[0]}")
-            continue
-        logger.info(f"({iteration}) Redaction plan for {image_path.name}")
-        if strict:
-            logger.info("Strict mode enabled. Only metadata required by the standard will be kept.")
-        redaction_plan.report_plan()
-=======
     input_path: Path,
     override_rules: Ruleset | None = None,
     recursive=False,
+    strict=False,
     limit: int | None = None,
     offset: int | None = None,
     update: bool = True,
@@ -218,5 +182,4 @@
         sorted_dict = OrderedDict(list(sorted_dict.items())[offset : limit + offset])
     images_plan = namedtuple("images_plan", ["data", "total"])
 
-    return images_plan(sorted_dict, total)
->>>>>>> 702b4d3f
+    return images_plan(sorted_dict, total)