from __future__ import annotations

import abc
from collections.abc import Generator
import importlib.resources
from itertools import chain
from pathlib import Path
from typing import TYPE_CHECKING

import click
import tifftools
import tifftools.constants
import yaml

from imagedephi.rules import (
    FileFormat,
    MetadataSvsRule,
    MetadataTiffRule,
    RuleSet,
    RuleSource,
    SvsDescription,
    build_ruleset,
)

if TYPE_CHECKING:
    from tifftools.tifftools import IFD, TiffInfo


FILE_EXTENSION_MAP: dict[str, FileFormat] = {
    ".tif": FileFormat.TIFF,
    ".tiff": FileFormat.TIFF,
    ".svs": FileFormat.SVS,
}


class MalformedAperioFileError(Exception):
    """Raised when the program cannot process an Aperio/SVS file as expected."""

    ...


class RedactionPlan:
    file_format: FileFormat

    @abc.abstractmethod
    def report_plan(self) -> None:
        ...

    @abc.abstractmethod
    def execute_plan(self) -> None:
        ...

    @abc.abstractmethod
    def is_comprehensive(self) -> bool:
        """Return whether the plan redacts all metadata and/or images needed."""
        ...

    @abc.abstractmethod
    def report_missing_rules(self) -> None:
        ...


class TiffBasedMetadataRedactionPlan(RedactionPlan):
    tiff_info: TiffInfo

    @classmethod
    def build(
        cls, image_path: Path, base_rules: RuleSet, override_rules: RuleSet | None = None
    ) -> TiffBasedMetadataRedactionPlan:
        file_extension = image_path.suffix
        if FILE_EXTENSION_MAP[file_extension] == FileFormat.TIFF:
            tiff_info = tifftools.read_tiff(str(image_path))
            return TiffMetadataRedactionPlan(
                tiff_info,
                base_rules.get_metadata_tiff_rules(),
                override_rules.get_metadata_tiff_rules() if override_rules else [],
            )
        if FILE_EXTENSION_MAP[file_extension] == FileFormat.SVS:
            tiff_info = tifftools.read_tiff(str(image_path))
            return SvsMetadataRedactionPlan(
                tiff_info,
                base_rules.get_metadata_tiff_rules(),
                base_rules.get_metadata_svs_rules(),
                override_rules.get_metadata_tiff_rules() if override_rules else [],
                override_rules.get_metadata_svs_rules() if override_rules else [],
            )
        raise Exception(f"File format for {image_path} not supported.")

    def get_image_data(self) -> TiffInfo:
        return self.tiff_info


class TiffMetadataRedactionPlan(TiffBasedMetadataRedactionPlan):
    """
    Represents a plan of action for redacting metadata from TIFF images.

    The plan can be used for reporting to end users what steps will be made to redact their TIFF
    images, and also executing the plan.
    """

    file_format = FileFormat.TIFF
    tiff_info: TiffInfo
    redaction_steps: dict[int, MetadataTiffRule]
    no_match_tags: list[tifftools.TiffTag]

    @staticmethod
    def _iter_tiff_tag_entries(
        ifds: list[IFD],
        tag_set=tifftools.constants.Tag,
    ) -> Generator[tuple[tifftools.TiffTag, IFD], None, None]:
        for ifd in ifds:
            for tag_id, entry in sorted(ifd["tags"].items()):
                tag: tifftools.TiffTag = tifftools.constants.get_or_create_tag(
                    tag_id,
                    tagSet=tag_set,
                    datatype=tifftools.Datatype[entry["datatype"]],
                )
                if not tag.isIFD():
                    yield tag, ifd
                else:
                    # entry['ifds'] contains a list of lists
                    # see tifftools.read_tiff
                    for sub_ifds in entry.get("ifds", []):
                        yield from TiffMetadataRedactionPlan._iter_tiff_tag_entries(
                            sub_ifds, tag.get("tagset")
                        )

    def __init__(
        self,
        tiff_info: TiffInfo,
        base_rules: list[MetadataTiffRule],
        override_rules: list[MetadataTiffRule],
    ) -> None:
        self.tiff_info = tiff_info

        self.redaction_steps = {}
        self.no_match_tags = []
        ifds = self.tiff_info["ifds"]
        for tag, _ in self._iter_tiff_tag_entries(ifds):
            # First iterate through overrides, then base
            for rule in chain(override_rules, base_rules):
                if rule.is_match(tag):
                    self.redaction_steps[tag.value] = rule
                    break
            else:
                # End of iteration, without "break"; no matching rule found anywhere
                self.no_match_tags.append(tag)

    def is_comprehensive(self) -> bool:
        return len(self.no_match_tags) == 0

    def report_missing_rules(self) -> None:
        if self.is_comprehensive():
            click.echo("This redaction plan is comprehensive.")
        else:
            click.echo("The following tags could not be redacted given the current set of rules.")
            for tag in self.no_match_tags:
                click.echo(f"Missing tag (tiff): {tag.value} - {tag.name}")

    def report_plan(self) -> None:
        click.echo("Tiff Metadata Redaction Plan\n")
        for rule in self.redaction_steps.values():
            click.echo(rule.get_description())
        self.report_missing_rules()

    def execute_plan(self) -> None:
        """Modify the image data according to the redaction rules."""
        ifds = self.tiff_info["ifds"]
        for tag, ifd in self._iter_tiff_tag_entries(ifds):
            rule = self.redaction_steps.get(tag.value)
            if rule is not None:
                rule.apply(ifd)


class SvsMetadataRedactionPlan(TiffMetadataRedactionPlan):
    """
    Represents a plan of action for redacting files in Aperio (.svs) format.

    Redaction for this type of file is similar to redaction for .tiff files, as the
    formats are similar. However, Aperio images store additional information in its
    ImageDescription tags. As a result, this tag is treated specially here.
    """

    file_format = FileFormat.SVS
    description_redaction_steps: dict[str, MetadataSvsRule]
    no_match_description_keys: set[str]

    def __init__(
        self,
        tiff_info: TiffInfo,
        base_rules_tiff: list[MetadataTiffRule],
        base_rules_svs: list[MetadataSvsRule],
        override_rules_tiff: list[MetadataTiffRule],
        override_rules_svs: list[MetadataSvsRule],
    ) -> None:
        super().__init__(tiff_info, base_rules_tiff, override_rules_tiff)

        image_description_tag = tifftools.constants.Tag["ImageDescription"]
        if image_description_tag.value not in self.redaction_steps:
            raise MalformedAperioFileError()
        del self.redaction_steps[image_description_tag.value]

        self.description_redaction_steps = {}
        self.no_match_description_keys = set()
        ifds = self.tiff_info["ifds"]
        for tag, ifd in self._iter_tiff_tag_entries(ifds):
            if tag.value != image_description_tag.value:
                continue

            svs_description = SvsDescription(str(ifd["tags"][tag.value]["data"]))
            for key in svs_description.metadata.keys():
                for rule in chain(override_rules_svs, base_rules_svs):
                    if rule.is_match(key):
                        self.description_redaction_steps[key] = rule
                        break
                else:
                    self.no_match_description_keys.add(key)

    def is_comprehensive(self) -> bool:
        return super().is_comprehensive() and not self.no_match_description_keys

    def report_missing_rules(self) -> None:
        if self.is_comprehensive():
            click.echo("The redaction plan is comprehensive.")
        else:
            if self.no_match_tags:
                super().report_missing_rules()
            if self.no_match_description_keys:
                click.echo(
                    "The following keys were found in Aperio ImageDescription strings "
                    "and could not be redacted given the current set of rules."
                )
                for key in self.no_match_description_keys:
                    click.echo(f"Missing key (Aperio ImageDescription): {key}")

    def report_plan(self) -> None:
        click.echo("Aperio (.svs) Metadata Redaction Plan\n")
        for rule in chain(self.redaction_steps.values(), self.description_redaction_steps.values()):
            click.echo(rule.get_description())
        self.report_missing_rules()

    def _redact_svs_image_description(self, ifd: IFD) -> None:
        image_description_tag = tifftools.constants.Tag["ImageDescription"]
        image_description = SvsDescription(str(ifd["tags"][image_description_tag.value]["data"]))

        # We may be modifying the dictionary as we iterate over its keys,
        # hence the need for a list
        for key in list(image_description.metadata.keys()):
            rule = self.description_redaction_steps.get(key)
            if rule is not None:
                rule.apply(image_description)
        ifd["tags"][image_description_tag.value]["data"] = str(image_description)

    def execute_plan(self) -> None:
        ifds = self.tiff_info["ifds"]
        image_description_tag = tifftools.constants.Tag["ImageDescription"]
        for tag, ifd in self._iter_tiff_tag_entries(ifds):
            rule = self.redaction_steps.get(tag.value)
            if rule is not None:
                rule.apply(ifd)
            elif tag.value == image_description_tag.value:
                self._redact_svs_image_description(ifd)


def _get_output_path(file_path: Path, output_dir: Path) -> Path:
    return output_dir / f"REDACTED_{file_path.name}"


def _save_redacted_tiff(tiff_info: TiffInfo, output_path: Path, input_path: Path, overwrite: bool):
    if output_path.exists():
        if overwrite:
            click.echo(f"Found existing redaction for {input_path.name}. Overwriting...")
        else:
            click.echo(
                f"Could not redact {input_path.name}, existing redacted file in output directory. "
                "Use the --overwrite-existing-output flag to overwrite previously redacted files."
            )
            return
    tifftools.write_tiff(tiff_info, output_path, allowExisting=True)


def get_base_rules():
    base_rules_path = importlib.resources.files("imagedephi") / "base_rules.yaml"
    with base_rules_path.open() as base_rules_stream:
        base_rule_set = build_ruleset(yaml.safe_load(base_rules_stream), RuleSource.BASE)
        return base_rule_set


def iter_image_files(directory: Path) -> Generator[Path, None, None]:
    """
    Given a directory return an iterable of available images.

    May raise a PermissionError if the directory is not readable.
    """
    for child in directory.iterdir():
        if child.suffix == ".tif" or child.suffix == ".svs":
            yield child


def redact_images(
    image_dir: Path,
    output_dir: Path,
    override_rules: RuleSet | None = None,
    overwrite: bool = False,
) -> None:
    base_rules = get_base_rules()
<<<<<<< HEAD
    for child in image_dir.iterdir():
        if child.suffix not in FILE_EXTENSION_MAP:
            click.echo(f"Image format for {child.name} not supported. Skipping...")
            continue
        try:
            redaction_plan = TiffBasedMetadataRedactionPlan.build(child, base_rules, override_rules)
=======
    for image_file in iter_image_files(image_dir):
        try:
            tiff_info: TiffInfo = tifftools.read_tiff(image_file)
>>>>>>> 6b5b8b33
        except tifftools.TifftoolsError:
            click.echo(f"Could not open {image_file.name} as a tiff. Skipping...")
            continue
<<<<<<< HEAD
        except MalformedAperioFileError:
            click.echo(f"{child.name} could not be processed as a valid Aperio file. Skipping...")
            continue
        click.echo(f"Redacting {child.name}...")
        if not redaction_plan.is_comprehensive():
            click.echo(f"Redaction could not be performed for {child.name}.")
            redaction_plan.report_missing_rules()
        else:
            redaction_plan.execute_plan()
            output_path = _get_output_path(child, output_dir)
            _save_redacted_tiff(redaction_plan.get_image_data(), output_path, child, overwrite)
=======
        click.echo(f"Redacting {image_file.name}...")
        redaction_plan = TiffMetadataRedactionPlan(
            tiff_info,
            base_rules.get_metadata_tiff_rules(),
            override_rules.get_metadata_tiff_rules() if override_rules else [],
        )
        if redaction_plan.no_match_tags:
            click.echo(f"Redaction could not be performed for {image_file.name}.")
            redaction_plan.report_missing_rules()
        else:
            redaction_plan.execute_plan()
            output_path = _get_output_path(image_file, output_dir)
            _save_redacted_tiff(tiff_info, output_path, image_file, overwrite)
>>>>>>> 6b5b8b33


def show_redaction_plan(image_path: Path, override_rules: RuleSet | None = None) -> int | None:
    if image_path.suffix not in FILE_EXTENSION_MAP:
        click.echo(f"Image format for {image_path.name} not supported.", err=True)
        return 1
    base_rules = get_base_rules()
    try:
        metadata_redaction_plan = TiffBasedMetadataRedactionPlan.build(
            image_path, base_rules, override_rules
        )
    except tifftools.TifftoolsError:
        click.echo(f"Could not open {image_path.name} as a tiff.", err=True)
        return 1
    except MalformedAperioFileError:
        click.echo(f"{image_path.name} could not be processed as a valid Aperio file.", err=True)
        return 1
    return metadata_redaction_plan.report_plan()<|MERGE_RESOLUTION|>--- conflicted
+++ resolved
@@ -304,48 +304,30 @@
     overwrite: bool = False,
 ) -> None:
     base_rules = get_base_rules()
-<<<<<<< HEAD
-    for child in image_dir.iterdir():
-        if child.suffix not in FILE_EXTENSION_MAP:
-            click.echo(f"Image format for {child.name} not supported. Skipping...")
+    for image_file in iter_image_files(image_dir):
+        if image_file.suffix not in FILE_EXTENSION_MAP:
+            click.echo(f"Image format for {image_file.name} not supported. Skipping...")
             continue
         try:
-            redaction_plan = TiffBasedMetadataRedactionPlan.build(child, base_rules, override_rules)
-=======
-    for image_file in iter_image_files(image_dir):
-        try:
-            tiff_info: TiffInfo = tifftools.read_tiff(image_file)
->>>>>>> 6b5b8b33
+            redaction_plan = TiffBasedMetadataRedactionPlan.build(
+                image_file, base_rules, override_rules
+            )
         except tifftools.TifftoolsError:
             click.echo(f"Could not open {image_file.name} as a tiff. Skipping...")
             continue
-<<<<<<< HEAD
         except MalformedAperioFileError:
-            click.echo(f"{child.name} could not be processed as a valid Aperio file. Skipping...")
+            click.echo(
+                f"{image_file.name} could not be processed as a valid Aperio file. Skipping..."
+            )
             continue
-        click.echo(f"Redacting {child.name}...")
+        click.echo(f"Redacting {image_file.name}...")
         if not redaction_plan.is_comprehensive():
-            click.echo(f"Redaction could not be performed for {child.name}.")
-            redaction_plan.report_missing_rules()
-        else:
-            redaction_plan.execute_plan()
-            output_path = _get_output_path(child, output_dir)
-            _save_redacted_tiff(redaction_plan.get_image_data(), output_path, child, overwrite)
-=======
-        click.echo(f"Redacting {image_file.name}...")
-        redaction_plan = TiffMetadataRedactionPlan(
-            tiff_info,
-            base_rules.get_metadata_tiff_rules(),
-            override_rules.get_metadata_tiff_rules() if override_rules else [],
-        )
-        if redaction_plan.no_match_tags:
             click.echo(f"Redaction could not be performed for {image_file.name}.")
             redaction_plan.report_missing_rules()
         else:
             redaction_plan.execute_plan()
             output_path = _get_output_path(image_file, output_dir)
-            _save_redacted_tiff(tiff_info, output_path, image_file, overwrite)
->>>>>>> 6b5b8b33
+            _save_redacted_tiff(redaction_plan.get_image_data(), output_path, image_file, overwrite)
 
 
 def show_redaction_plan(image_path: Path, override_rules: RuleSet | None = None) -> int | None:
