--- conflicted
+++ resolved
@@ -159,7 +159,6 @@
 
 @freeze_time("2023-05-12 12:12:53")
 @pytest.mark.timeout(5)
-<<<<<<< HEAD
 @pytest.mark.parametrize(
     "action,custom_tag_exists", [("keep", True), ("delete", False), ("use_rule", True)]
 )
@@ -177,7 +176,8 @@
     dcm_output_file_bytes = output_file.read_bytes()
     tag_bytes = struct.pack("<i", 0x10011001)
     assert custom_tag_exists == (tag_bytes in dcm_output_file_bytes)
-=======
+
+
 def test_dates_dcm(dcm_input_path, tmp_path) -> None:
     redact.redact_images(dcm_input_path, tmp_path, profile=ProfileChoice.Dates.value)
     output_file = tmp_path / "Redacted_2023-05-12_12-12-53" / "study_slide_1.dcm"
@@ -203,5 +203,4 @@
     redact.redact_images(tiff_input_path, tmp_path, profile=ProfileChoice.Dates.value)
     output_file = tmp_path / "Redacted_2023-05-12_12-12-53" / "study_slide_1.tif"
     output_file_bytes = output_file.read_bytes()
-    assert b"2024:01:01 00:00:00" in output_file_bytes
->>>>>>> 421fabe2
+    assert b"2024:01:01 00:00:00" in output_file_bytes