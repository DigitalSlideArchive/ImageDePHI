--- conflicted
+++ resolved
@@ -62,20 +62,6 @@
     assert "ICC Profile: delete" in caplog.text
 
 
-<<<<<<< HEAD
-@freeze_time("2023-05-12 12:12:53")
-def test_remove_orphaned_metadata(data_dir, tmp_path, override_rule_set):
-    input_path = data_dir / "input" / "secret_metadata.tiff"
-    input_bytes = input_path.read_bytes()
-
-    redact.redact_images(input_path, tmp_path, override_rule_set)
-
-    output_file = tmp_path / "Redacted_2023-05-12_12-12-53" / "my_study_slide_1.tiff"
-    output_bytes = output_file.read_bytes()
-
-    assert b"Secret" in input_bytes
-    assert b"Secret" not in output_bytes
-=======
 def test_associated_image_key_no_description(data_dir, base_rule_set):
     input_image = data_dir / "input" / "svs" / "test_svs_image_blank.svs"
     svs_redaction_plan = SvsRedactionPlan(input_image, base_rule_set.svs)
@@ -100,4 +86,17 @@
         test_ifd,  # type: ignore
     )
     assert associated_image_key == "macro"
->>>>>>> d8aefddf
+
+
+@freeze_time("2023-05-12 12:12:53")
+def test_remove_orphaned_metadata(data_dir, tmp_path, override_rule_set):
+    input_path = data_dir / "input" / "secret_metadata.tiff"
+    input_bytes = input_path.read_bytes()
+
+    redact.redact_images(input_path, tmp_path, override_rule_set)
+
+    output_file = tmp_path / "Redacted_2023-05-12_12-12-53" / "my_study_slide_1.tiff"
+    output_bytes = output_file.read_bytes()
+
+    assert b"Secret" in input_bytes
+    assert b"Secret" not in output_bytes